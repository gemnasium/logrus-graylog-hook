package graylog

import (
	"encoding/json"
	"errors"
	"regexp"
	"strings"
	"testing"
	"time"

	"github.com/Sirupsen/logrus"
	"github.com/SocialCodeInc/go-gelf/gelf"
)

const SyslogInfoLevel = 6
const SyslogErrorLevel = 7

func TestWritingToUDP(t *testing.T) {
	r, err := gelf.NewReader("127.0.0.1:0")
	if err != nil {
		t.Fatalf("NewReader: %s", err)
	}
	hook := NewGraylogHook(r.Addr(), "test_facility", map[string]interface{}{"foo": "bar"})
	hook.Blacklist([]string{"filterMe"})
	msgData := "test message\nsecond line"

	log := logrus.New()
	log.Hooks.Add(hook)
	log.WithFields(logrus.Fields{"withField": "1", "filterMe": "1"}).Info(msgData)

	msg, err := r.ReadMessage()

	if err != nil {
		t.Errorf("ReadMessage: %s", err)
	}

	if msg.Short != "test message" {
		t.Errorf("msg.Short: expected %s, got %s", msgData, msg.Full)
	}

	if msg.Full != msgData {
		t.Errorf("msg.Full: expected %s, got %s", msgData, msg.Full)
	}

	if msg.Level != SyslogInfoLevel {
		t.Errorf("msg.Level: expected: %d, got %d)", SyslogInfoLevel, msg.Level)
	}

	if msg.Facility != "test_facility" {
		t.Errorf("msg.Facility: expected %#v, got %#v)", "test_facility", msg.Facility)
	}

	if len(msg.Extra) != 2 {
		t.Errorf("wrong number of extra fields (exp: %d, got %d) in %v", 2, len(msg.Extra), msg.Extra)
	}

	fileExpected := "graylog_hook_test.go"
	if !strings.HasSuffix(msg.File, fileExpected) {
		t.Errorf("msg.File: expected %s, got %s", fileExpected,
			msg.File)
	}

<<<<<<< HEAD
	if msg.Line != 28 { // Update this if code is updated above
		t.Errorf("msg.Line: expected %d, got %d", 28, msg.Line)
=======
	line := 25            // line where log.Info is called above
	if msg.Line != line { // Update this if code is updated above
		t.Errorf("msg.Line: expected %d, got %d", line, msg.Line)
>>>>>>> 369b8c01
	}

	if len(msg.Extra) != 2 {
		t.Errorf("wrong number of extra fields (exp: %d, got %d) in %v", 2, len(msg.Extra), msg.Extra)
	}

	extra := map[string]interface{}{"foo": "bar", "withField": "1"}

	for k, v := range extra {
		// Remember extra fileds are prefixed with "_"
		if msg.Extra["_"+k].(string) != extra[k].(string) {
			t.Errorf("Expected extra '%s' to be %#v, got %#v", k, v, msg.Extra["_"+k])
		}
	}

}
func testErrorLevelReporting(t *testing.T) {
	r, err := gelf.NewReader("127.0.0.1:0")
	if err != nil {
		t.Fatalf("NewReader: %s", err)
	}
	hook := NewGraylogHook(r.Addr(), "test_facility", map[string]interface{}{"foo": "bar"})
	msgData := "test message\nsecond line"

	log := logrus.New()
	log.Hooks.Add(hook)

	log.Error(msgData)

	msg, err := r.ReadMessage()

	if err != nil {
		t.Errorf("ReadMessage: %s", err)
	}

	if msg.Short != "test message" {
		t.Errorf("msg.Short: expected %s, got %s", msgData, msg.Full)
	}

	if msg.Full != msgData {
		t.Errorf("msg.Full: expected %s, got %s", msgData, msg.Full)
	}

	if msg.Level != SyslogErrorLevel {
		t.Errorf("msg.Level: expected: %d, got %d)", SyslogErrorLevel, msg.Level)
	}
}

func TestJSONErrorMarshalling(t *testing.T) {
	r, err := gelf.NewReader("127.0.0.1:0")
	if err != nil {
		t.Fatalf("NewReader: %s", err)
	}
	hook := NewGraylogHook(r.Addr(), "test_facility", map[string]interface{}{})

	log := logrus.New()
	log.Hooks.Add(hook)

	log.WithError(errors.New("sample error")).Info("Testing sample error")

	msg, err := r.ReadMessage()
	if err != nil {
		t.Errorf("ReadMessage: %s", err)
	}

	encoded, err := json.Marshal(msg)
	if err != nil {
		t.Errorf("Marshaling json: %s", err)
	}

	errSection := regexp.MustCompile(`"_error":"sample error"`)
	if !errSection.MatchString(string(encoded)) {
		t.Errorf("Expected error message to be encoded into message")
	}
}

func TestParallelLogging(t *testing.T) {
	r, err := gelf.NewReader("127.0.0.1:0")
	if err != nil {
		t.Fatalf("NewReader: %s", err)
	}
	hook := NewGraylogHook(r.Addr(), "test_facility", nil)
	asyncHook := NewAsyncGraylogHook(r.Addr(), "test_facility", nil)

	log := logrus.New()
	log.Hooks.Add(hook)
	log.Hooks.Add(asyncHook)

	quit := make(chan struct{})
	defer close(quit)

	panicked := false

	recordPanic := func() {
		if r := recover(); r != nil {
			panicked = true
		}
	}

	go func() {
		// Start draining messages from GELF
		go func() {
			defer recordPanic()
			for {
				select {
				case <-quit:
					return
				default:
					r.ReadMessage()
				}
			}
		}()

		// Log into our hook in parallel
		for i := 0; i < 10; i++ {
			go func() {
				defer recordPanic()
				for {
					select {
					case <-quit:
						return
					default:
						log.Info("Logging")
					}
				}
			}()
		}
	}()

	// Let them all do their thing for a while
	time.Sleep(100 * time.Millisecond)
	if panicked {
		t.Fatalf("Logging in parallel caused a panic")
	}
}<|MERGE_RESOLUTION|>--- conflicted
+++ resolved
@@ -3,6 +3,7 @@
 import (
 	"encoding/json"
 	"errors"
+	"io/ioutil"
 	"regexp"
 	"strings"
 	"testing"
@@ -25,6 +26,7 @@
 	msgData := "test message\nsecond line"
 
 	log := logrus.New()
+	log.Out = ioutil.Discard
 	log.Hooks.Add(hook)
 	log.WithFields(logrus.Fields{"withField": "1", "filterMe": "1"}).Info(msgData)
 
@@ -60,14 +62,8 @@
 			msg.File)
 	}
 
-<<<<<<< HEAD
-	if msg.Line != 28 { // Update this if code is updated above
+	if msg.Line != 31 { // Update this if code is updated above
 		t.Errorf("msg.Line: expected %d, got %d", 28, msg.Line)
-=======
-	line := 25            // line where log.Info is called above
-	if msg.Line != line { // Update this if code is updated above
-		t.Errorf("msg.Line: expected %d, got %d", line, msg.Line)
->>>>>>> 369b8c01
 	}
 
 	if len(msg.Extra) != 2 {
@@ -93,6 +89,7 @@
 	msgData := "test message\nsecond line"
 
 	log := logrus.New()
+	log.Out = ioutil.Discard
 	log.Hooks.Add(hook)
 
 	log.Error(msgData)
@@ -124,6 +121,7 @@
 	hook := NewGraylogHook(r.Addr(), "test_facility", map[string]interface{}{})
 
 	log := logrus.New()
+	log.Out = ioutil.Discard
 	log.Hooks.Add(hook)
 
 	log.WithError(errors.New("sample error")).Info("Testing sample error")
@@ -153,6 +151,7 @@
 	asyncHook := NewAsyncGraylogHook(r.Addr(), "test_facility", nil)
 
 	log := logrus.New()
+	log.Out = ioutil.Discard
 	log.Hooks.Add(hook)
 	log.Hooks.Add(asyncHook)
 
